# Licensed to the StackStorm, Inc ('StackStorm') under one or more
# contributor license agreements.  See the NOTICE file distributed with
# this work for additional information regarding copyright ownership.
# The ASF licenses this file to You under the Apache License, Version 2.0
# (the "License"); you may not use this file except in compliance with
# the License.  You may obtain a copy of the License at
#
#     http://www.apache.org/licenses/LICENSE-2.0
#
# Unless required by applicable law or agreed to in writing, software
# distributed under the License is distributed on an "AS IS" BASIS,
# WITHOUT WARRANTIES OR CONDITIONS OF ANY KIND, either express or implied.
# See the License for the specific language governing permissions and
# limitations under the License.

__all__ = [
    'ACTION_NAME',
    'ACTION_ID',

    'LIBS_DIR',

    'LIVEACTION_STATUS_REQUESTED',
    'LIVEACTION_STATUS_SCHEDULED',
    'LIVEACTION_STATUS_DELAYED',
    'LIVEACTION_STATUS_RUNNING',
    'LIVEACTION_STATUS_SUCCEEDED',
    'LIVEACTION_STATUS_FAILED',
    'LIVEACTION_STATUS_CANCELED',

    'LIVEACTION_STATUSES',

    'ACTION_OUTPUT_RESULT_DELIMITER',
<<<<<<< HEAD

    'WORKFLOW_RUNNER_TYPES'
=======
    'ACTION_KV_PREFIX'
>>>>>>> 60179269
]


ACTION_NAME = 'name'
ACTION_ID = 'id'
ACTION_PACK = 'pack'

LIBS_DIR = 'lib'

LIVEACTION_STATUS_REQUESTED = 'requested'
LIVEACTION_STATUS_SCHEDULED = 'scheduled'
LIVEACTION_STATUS_DELAYED = 'delayed'
LIVEACTION_STATUS_RUNNING = 'running'
LIVEACTION_STATUS_SUCCEEDED = 'succeeded'
LIVEACTION_STATUS_FAILED = 'failed'
LIVEACTION_STATUS_CANCELED = 'canceled'

LIVEACTION_STATUSES = [
    LIVEACTION_STATUS_REQUESTED,
    LIVEACTION_STATUS_SCHEDULED,
    LIVEACTION_STATUS_DELAYED,
    LIVEACTION_STATUS_RUNNING,
    LIVEACTION_STATUS_SUCCEEDED,
    LIVEACTION_STATUS_FAILED,
    LIVEACTION_STATUS_CANCELED
]

ACTION_OUTPUT_RESULT_DELIMITER = '%%%%%~=~=~=************=~=~=~%%%%'

RUNNABLE_STATES = [
    LIVEACTION_STATUS_REQUESTED,
    LIVEACTION_STATUS_SCHEDULED
]

CANCELABLE_STATES = [
    LIVEACTION_STATUS_REQUESTED,
    LIVEACTION_STATUS_SCHEDULED,
    LIVEACTION_STATUS_DELAYED,
    LIVEACTION_STATUS_RUNNING
]

COMPLETED_STATES = [
    LIVEACTION_STATUS_SUCCEEDED,
    LIVEACTION_STATUS_FAILED,
    LIVEACTION_STATUS_CANCELED
]

<<<<<<< HEAD
WORKFLOW_RUNNER_TYPES = [
    'action-chain',
    'mistral-v2',
]
=======
ACTION_KV_PREFIX = 'action_context'
>>>>>>> 60179269
<|MERGE_RESOLUTION|>--- conflicted
+++ resolved
@@ -30,12 +30,9 @@
     'LIVEACTION_STATUSES',
 
     'ACTION_OUTPUT_RESULT_DELIMITER',
-<<<<<<< HEAD
+    'ACTION_KV_PREFIX',
 
     'WORKFLOW_RUNNER_TYPES'
-=======
-    'ACTION_KV_PREFIX'
->>>>>>> 60179269
 ]
 
 
@@ -64,6 +61,7 @@
 ]
 
 ACTION_OUTPUT_RESULT_DELIMITER = '%%%%%~=~=~=************=~=~=~%%%%'
+ACTION_KV_PREFIX = 'action_context'
 
 RUNNABLE_STATES = [
     LIVEACTION_STATUS_REQUESTED,
@@ -83,11 +81,7 @@
     LIVEACTION_STATUS_CANCELED
 ]
 
-<<<<<<< HEAD
 WORKFLOW_RUNNER_TYPES = [
     'action-chain',
     'mistral-v2',
-]
-=======
-ACTION_KV_PREFIX = 'action_context'
->>>>>>> 60179269
+]