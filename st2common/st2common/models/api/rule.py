--- conflicted
+++ resolved
@@ -136,15 +136,7 @@
         rule['trigger'] = vars(TriggerAPI.from_model(trigger_db))
         del rule['trigger']['id']
         del rule['trigger']['name']
-<<<<<<< HEAD
-        for oldkey, value in six.iteritems(rule['criteria']):
-            newkey = oldkey.replace(u'\u2024', '.')
-            if oldkey != newkey:
-                rule['criteria'][newkey] = value
-                del rule['criteria'][oldkey]
         rule['tags'] = TagsHelper.from_model(model.tags)
-=======
->>>>>>> 735f35fa
         return cls(**rule)
 
     @classmethod
