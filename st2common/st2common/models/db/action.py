--- conflicted
+++ resolved
@@ -40,24 +40,6 @@
     runner_module = me.StringField(required=True,
                                    help_text=u'Implementation of the action runner.')
 
-<<<<<<< HEAD
-=======
-    # TODO: Write generic str function for API and DB model base classes
-    def __str__(self):
-        result = []
-        result.append('RunnerTypeDB@')
-        result.append(str(id(self)))
-        result.append('(')
-        result.append('id="%s", ' % self.id)
-        result.append('name="%s", ' % self.name)
-        result.append('description="%s", ' % self.description)
-        result.append('enabled="%s", ' % self.enabled)
-        result.append('runner_module="%s", ' % str(self.runner_module))
-        result.append('runner_parameters="%s", ' % str(self.runner_parameters))
-        result.append('uri="%s")' % self.uri)
-        return ''.join(result)
-
->>>>>>> 6050571d
 
 class ActionDB(StormBaseDB):
     """The system entity that represents a Stack Action/Automation in
