--- conflicted
+++ resolved
@@ -31,6 +31,15 @@
 
 
 class UserDB(stormbase.StormFoundationDB):
+    """
+    An entity representing system user.
+    
+    Attribute:
+        name: Username. Also used as a primary key and foreign key when referencing users
+              in other models.
+        is_service: True if this is a service account.
+        nicknames: Nickname + origin pairs for ChatOps auth.
+    """
     name = me.StringField(required=True, unique=True)
     is_service = me.BooleanField(required=True, default=False)
     nicknames = me.DictField(required=False,
@@ -52,7 +61,6 @@
 
 class TokenDB(stormbase.StormFoundationDB):
     """
-<<<<<<< HEAD
     An entity representing an access token.
 
     Attribute:
@@ -61,11 +69,6 @@
         expiry: Date when this token expires.
         service: True if this is a service (system) token.
     """
-
-=======
-    An entity representing temporary authentication token scoped to the user.
-    """
->>>>>>> 6ec73a00
     user = me.StringField(required=True)
     token = me.StringField(required=True, unique=True)
     expiry = me.DateTimeField(required=True)
@@ -75,14 +78,12 @@
 
 
 class ApiKeyDB(stormbase.StormFoundationDB, stormbase.UIDFieldMixin):
-<<<<<<< HEAD
-=======
     """
-    An entity representing API key objects.
+    An entity representing an API key object.
 
     Each API key object is scoped to the user and inherits permissions from that user.
     """
->>>>>>> 6ec73a00
+
     RESOURCE_TYPE = ResourceType.API_KEY
     UID_FIELDS = ['key_hash']
 
