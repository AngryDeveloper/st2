#!/bin/bash
LOGFILE="/tmp/st2_startup.log"
<<<<<<< HEAD
COMPONENTS="actionrunner st2api st2auth sensor_container history rules_engine mistral"
=======
COMPONENTS="actionrunner st2api sensor_container history mistral"
>>>>>>> 5a477980
STANCONF="/etc/st2/st2.conf"
PYTHON=`which python`
if [ -z "$AR" ];
 then
   AR=10
fi

DEBTEST=`lsb_release -a 2> /dev/null | grep Distributor | awk '{print $3}'`

if [[ "$DEBTEST" == "Ubuntu" ]]; then
  TYPE="debs"
  PYTHONPACK="/usr/lib/python2.7/dist-packages"
elif [[ -f "/etc/redhat-release" ]]; then
  TYPE="rpms"
  PYTHONPACK="/usr/lib/python2.7/site-packages"
else
  echo "Unknown Operating System"
  exit 2
fi

function st2start(){
  for i in `seq 1 ${AR}`
  do
    actionrunner --config-file ${STANCONF} &>> ${LOGFILE} &
  done
  st2api --config-file ${STANCONF} &>> ${LOGFILE} &
  sensor_container --config-file ${STANCONF} &>> ${LOGFILE} &
  /usr/bin/history --config-file ${STANCONF} &>> ${LOGFILE} &
<<<<<<< HEAD
  rules_engine --config-file ${STANCONF} &>> ${LOGFILE} &
  service mistral start
=======
  if [[ "${CONTAINER}" == "DOCKER" ]]
  then
    /opt/openstack/mistral/.venv/bin/python /opt/openstack/mistral/mistral/cmd/launch.py --config-file /etc/mistral/mistral.conf --log-file /var/log/mistral.log &> /dev/null &
  else
    service mistral start
  fi
>>>>>>> 5a477980
}

function st2stop(){
  for COM in $COMPONENTS
  do
    if [[ "${COM}" == "mistral" ]]
    then
      PID=`ps ax | grep -v grep | grep ${COM} | awk '{print $1}'`
      if [[ ! -z $PID ]]
      then
        for p in $PID
        do
           echo "Killing ${COM} PID: ${p}"
        done
        if [[ "${CONTAINER}" == "DOCKER" ]]
        then
          kill $p
        else
          service mistral stop
        fi
      else
        echo "${COM} is not running"
      fi
    else
      PID=`ps ax | grep -v grep | grep ${COM} | awk '{print $1}'`
      if [[ ! -z $PID ]]
      then
        for p in $PID
        do
          echo "Killing ${COM} PID: ${p}"
          kill $p
        done
      else
        echo "${COM} is not running"
      fi
    fi
  done
}

function restart_component() {
  COM=${1}
  if [[ ! -z $COM ]]
  then
    if [[ "${COM}" == "actionrunner" ]]
    then
      PROC_COUNT=${AR}
    else
      PROC_COUNT=1
    fi
    echo "restarting service ${COM} with ${PROC_COUNT} process(es)."
    if [[ "${COM}" == "mistral" ]]
    then
      if [[ "${CONTAINER}" == "DOCKER" ]]
      then
        kill $p
        sleep 1
        /opt/openstack/mistral/.venv/bin/python /opt/openstack/mistral/mistral/cmd/launch.py --config-file /etc/mistral/mistral.conf --log-file /var/log/mistral.log &> /dev/null &
      else
        service mistral restart
      fi
    else
      PID=`ps ax | grep -v grep | grep -v st2ctl | grep ${COM} | awk '{print $1}'`
      if [[ ! -z $PID ]]
      then
        for p in $PID
        do
          echo "Killing ${COM} PID: ${p}"
          kill $p
        done
        for i in `seq 1 ${PROC_COUNT}`
        do
          ${COM} --config-file ${STANCONF} &>> ${LOGFILE} &
        done
      else
        echo "${COM} is not running"
      fi
    fi
  else
    echo "No component specified to restart."
  fi
}

function register_content() {
  echo "Registering content..."
  $PYTHON ${PYTHONPACK}/st2common/bin/registercontent.py --config-file ${STANCONF} ${1}
}

clean_db() {
  echo "Dropping Database..."
  mongo st2 --eval "db.dropDatabase();"
}

clean_logs() {
  echo "Cleaning Logs..."
  rm -Rf /var/log/st2/*
}

function getpids(){
  for COM in $COMPONENTS
  do
    PID=`ps ax | grep -v grep | grep -v st2ctl | grep "${COM}" | awk '{print $1}'`
    if [[ ! -z $PID ]]
    then
      for p in $PID
      do
        echo "${COM} PID: ${p}"
      done
    else
      echo "${COM} is not running"
    fi
  done
}

case ${1} in
  start)
    st2start
    getpids
    ;;
  stop)
    st2stop
    ;;
  restart)
    st2stop
    sleep 1
    st2start
    getpids
    ;;
  restart-component)
    restart_component ${2}
    sleep 1
    getpids
    ;;
  reload)
    register_content ${2}
    getpids
    ;;
  clean)
    echo "This will drop the database and delete all logs.  Are you sure [y/n]?"
    read verify
    if [[ "$verify" == "y" ]]; then
      st2stop
      clean_db
      clean_logs
      register_content ${2}
      st2start
      getpids
    else
      exit
    fi
    ;;
  status)
    getpids
    ;;
  *)
    echo "Valid actions: start|stop|restart|restart-component|reload|clean|status"
    ;;
esac<|MERGE_RESOLUTION|>--- conflicted
+++ resolved
@@ -1,10 +1,6 @@
 #!/bin/bash
 LOGFILE="/tmp/st2_startup.log"
-<<<<<<< HEAD
-COMPONENTS="actionrunner st2api st2auth sensor_container history rules_engine mistral"
-=======
-COMPONENTS="actionrunner st2api sensor_container history mistral"
->>>>>>> 5a477980
+COMPONENTS="actionrunner st2api sensor_container history rules_engine mistral"
 STANCONF="/etc/st2/st2.conf"
 PYTHON=`which python`
 if [ -z "$AR" ];
@@ -33,17 +29,13 @@
   st2api --config-file ${STANCONF} &>> ${LOGFILE} &
   sensor_container --config-file ${STANCONF} &>> ${LOGFILE} &
   /usr/bin/history --config-file ${STANCONF} &>> ${LOGFILE} &
-<<<<<<< HEAD
   rules_engine --config-file ${STANCONF} &>> ${LOGFILE} &
-  service mistral start
-=======
   if [[ "${CONTAINER}" == "DOCKER" ]]
   then
     /opt/openstack/mistral/.venv/bin/python /opt/openstack/mistral/mistral/cmd/launch.py --config-file /etc/mistral/mistral.conf --log-file /var/log/mistral.log &> /dev/null &
   else
     service mistral start
   fi
->>>>>>> 5a477980
 }
 
 function st2stop(){
