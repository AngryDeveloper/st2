--- conflicted
+++ resolved
@@ -1,13 +1,8 @@
 #!/bin/sh
-<<<<<<< HEAD
 echo GIT:$GITDIR
 echo PWD:`pwd`
 echo LS: `ls -al ../`
-=======
 
-# git_sha=$(git rev-parse --short HEAD)
-
->>>>>>> 8941068e
 config=../package.meta
 echo "Writing Version and SHA info. to $config"
 if [ -e "$config" ]; then
